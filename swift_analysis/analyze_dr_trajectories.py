--- conflicted
+++ resolved
@@ -51,17 +51,11 @@
     ref_y = EARTHRAD * D2R * ref_lat
     ref_x = EARTHRAD * D2R * ref_lon * np.cos(D2R * 32.)
     vert_errors.append(np.abs(ref_alt - dut_alt))
-<<<<<<< HEAD
     hori = np.linalg.norm([ref_x - dut_x, ref_y - dut_y], axis=0)
     hori_errors_10s.append(hori[-1])
     hori_errors.append(hori)
-    atrack_errors.append((ref_x - dut_x)[-1])
-    ctrack_errors.append((ref_y - dut_y)[-1])
-=======
-    hori_errors.append(np.linalg.norm([ref_x - dut_x, ref_y - dut_y], axis=0))
     atrack_errors.append((ref_y - dut_y)[-1])
     ctrack_errors.append((ref_x - dut_x)[-1])
->>>>>>> 2e0402de
 
 
 print("Mean error at 10 seconds",  np.mean(hori_errors_10s))
@@ -79,15 +73,9 @@
 plt.subplot(122)
 plt.scatter(np.ravel(ctrack_errors), np.ravel(atrack_errors), color=(0., 0., 1., 1.0))
 plt.title("Error Scatter")
-<<<<<<< HEAD
-plt.xlabel("Horizontal Along-Track Error (m)")
-plt.ylabel("Horizontal Cross-Track Error (m)")
-plt.tight_layout()
-=======
 plt.xlabel("Horizontal Cross-Track Error (m)")
 plt.ylabel("Horizontal Along-Track Error (m)")
 plt.gca().set_aspect('equal', 'datalim')
->>>>>>> 2e0402de
 
 fig.savefig(os.path.join(resultsdir, "analytics.png"))
 plt.show()
